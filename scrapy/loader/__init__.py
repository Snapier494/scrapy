--- conflicted
+++ resolved
@@ -4,10 +4,7 @@
 See documentation in docs/topics/loaders.rst
 """
 from collections import defaultdict
-<<<<<<< HEAD
-=======
 from contextlib import suppress
->>>>>>> 4a4e8655
 
 from scrapy.item import Item
 from scrapy.loader.common import wrap_loader_context

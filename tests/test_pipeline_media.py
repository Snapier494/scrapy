from typing import Optional
import io

from testfixtures import LogCapture
from twisted.trial import unittest
from twisted.python.failure import Failure
from twisted.internet import reactor
from twisted.internet.defer import Deferred, inlineCallbacks

from scrapy import signals
from scrapy.http import Request, Response
from scrapy.http.request import NO_CALLBACK
from scrapy.settings import Settings
from scrapy.spiders import Spider
from scrapy.pipelines.files import FileException
from scrapy.pipelines.images import ImagesPipeline
from scrapy.pipelines.media import MediaPipeline
from scrapy.utils.deprecate import ScrapyDeprecationWarning
from scrapy.utils.log import failure_to_exc_info
from scrapy.utils.signal import disconnect_all
from scrapy.utils.test import get_crawler


try:
    from PIL import Image  # noqa: imported just to check for the import error
except ImportError:
    skip_pillow: Optional[
        str
    ] = "Missing Python Imaging Library, install https://pypi.python.org/pypi/Pillow"
else:
    skip_pillow = None


def _mocked_download_func(request, info):
<<<<<<< HEAD
    assert request.callback is NO_CALLBACK
    response = request.meta.get('response')
=======
    response = request.meta.get("response")
>>>>>>> bde837e5
    return response() if callable(response) else response


class BaseMediaPipelineTestCase(unittest.TestCase):

    pipeline_class = MediaPipeline
    settings = None

    def setUp(self):
        spider_cls = Spider
        self.spider = spider_cls("media.com")
        crawler = get_crawler(spider_cls, self.settings)
        self.pipe = self.pipeline_class.from_crawler(crawler)
        self.pipe.download_func = _mocked_download_func
        self.pipe.open_spider(self.spider)
        self.info = self.pipe.spiderinfo
        self.fingerprint = crawler.request_fingerprinter.fingerprint

    def tearDown(self):
        for name, signal in vars(signals).items():
            if not name.startswith("_"):
                disconnect_all(signal)

    def test_default_media_to_download(self):
        request = Request("http://url")
        assert self.pipe.media_to_download(request, self.info) is None

    def test_default_get_media_requests(self):
        item = dict(name="name")
        assert self.pipe.get_media_requests(item, self.info) is None

    def test_default_media_downloaded(self):
        request = Request("http://url")
        response = Response("http://url", body=b"")
        assert self.pipe.media_downloaded(response, request, self.info) is response

    def test_default_media_failed(self):
        request = Request("http://url")
        fail = Failure(Exception())
        assert self.pipe.media_failed(fail, request, self.info) is fail

    def test_default_item_completed(self):
        item = dict(name="name")
        assert self.pipe.item_completed([], item, self.info) is item

        # Check that failures are logged by default
        fail = Failure(Exception())
        results = [(True, 1), (False, fail)]

        with LogCapture() as log:
            new_item = self.pipe.item_completed(results, item, self.info)

        assert new_item is item
        assert len(log.records) == 1
        record = log.records[0]
        assert record.levelname == "ERROR"
        self.assertTupleEqual(record.exc_info, failure_to_exc_info(fail))

        # disable failure logging and check again
        self.pipe.LOG_FAILED_RESULTS = False
        with LogCapture() as log:
            new_item = self.pipe.item_completed(results, item, self.info)
        assert new_item is item
        assert len(log.records) == 0

    @inlineCallbacks
    def test_default_process_item(self):
        item = dict(name="name")
        new_item = yield self.pipe.process_item(item, self.spider)
        assert new_item is item

    def test_modify_media_request(self):
        request = Request("http://url")
        self.pipe._modify_media_request(request)
        assert request.meta == {"handle_httpstatus_all": True}

    def test_should_remove_req_res_references_before_caching_the_results(self):
        """Regression test case to prevent a memory leak in the Media Pipeline.

        The memory leak is triggered when an exception is raised when a Response
        scheduled by the Media Pipeline is being returned. For example, when a
        FileException('download-error') is raised because the Response status
        code is not 200 OK.

        It happens because we are keeping a reference to the Response object
        inside the FileException context. This is caused by the way Twisted
        return values from inline callbacks. It raises a custom exception
        encapsulating the original return value.

        The solution is to remove the exception context when this context is a
        _DefGen_Return instance, the BaseException used by Twisted to pass the
        returned value from those inline callbacks.

        Maybe there's a better and more reliable way to test the case described
        here, but it would be more complicated and involve running - or at least
        mocking - some async steps from the Media Pipeline. The current test
        case is simple and detects the problem very fast. On the other hand, it
        would not detect another kind of leak happening due to old object
        references being kept inside the Media Pipeline cache.

        This problem does not occur in Python 2.7 since we don't have Exception
        Chaining (https://www.python.org/dev/peps/pep-3134/).
        """
        # Create sample pair of Request and Response objects
        request = Request("http://url")
        response = Response("http://url", body=b"", request=request)

        # Simulate the Media Pipeline behavior to produce a Twisted Failure
        try:
            # Simulate a Twisted inline callback returning a Response
            raise StopIteration(response)
        except StopIteration as exc:
            def_gen_return_exc = exc
            try:
                # Simulate the media_downloaded callback raising a FileException
                # This usually happens when the status code is not 200 OK
                raise FileException("download-error")
            except Exception as exc:
                file_exc = exc
                # Simulate Twisted capturing the FileException
                # It encapsulates the exception inside a Twisted Failure
                failure = Failure(file_exc)

        # The Failure should encapsulate a FileException ...
        self.assertEqual(failure.value, file_exc)
        # ... and it should have the StopIteration exception set as its context
        self.assertEqual(failure.value.__context__, def_gen_return_exc)

        # Let's calculate the request fingerprint and fake some runtime data...
        fp = self.fingerprint(request)
        info = self.pipe.spiderinfo
        info.downloading.add(fp)
        info.waiting[fp] = []

        # When calling the method that caches the Request's result ...
        self.pipe._cache_result_and_execute_waiters(failure, fp, info)
        # ... it should store the Twisted Failure ...
        self.assertEqual(info.downloaded[fp], failure)
        # ... encapsulating the original FileException ...
        self.assertEqual(info.downloaded[fp].value, file_exc)
        # ... but it should not store the StopIteration exception on its context
        context = getattr(info.downloaded[fp].value, "__context__", None)
        self.assertIsNone(context)


class MockedMediaPipeline(MediaPipeline):
    def __init__(self, *args, **kwargs):
        super().__init__(*args, **kwargs)
        self._mockcalled = []

    def download(self, request, info):
        self._mockcalled.append("download")
        return super().download(request, info)

    def media_to_download(self, request, info, *, item=None):
        self._mockcalled.append("media_to_download")
        if "result" in request.meta:
            return request.meta.get("result")
        return super().media_to_download(request, info)

    def get_media_requests(self, item, info):
        self._mockcalled.append("get_media_requests")
        return item.get("requests")

    def media_downloaded(self, response, request, info, *, item=None):
        self._mockcalled.append("media_downloaded")
        return super().media_downloaded(response, request, info)

    def media_failed(self, failure, request, info):
        self._mockcalled.append("media_failed")
        return super().media_failed(failure, request, info)

    def item_completed(self, results, item, info):
        self._mockcalled.append("item_completed")
        item = super().item_completed(results, item, info)
        item["results"] = results
        return item


class MediaPipelineTestCase(BaseMediaPipelineTestCase):

    pipeline_class = MockedMediaPipeline

    def _callback(self, result):
        self.pipe._mockcalled.append("request_callback")
        return result

    def _errback(self, result):
        self.pipe._mockcalled.append("request_errback")
        return result

    @inlineCallbacks
    def test_result_succeed(self):
        rsp = Response("http://url1")
        req = Request(
            "http://url1",
            meta=dict(response=rsp),
            callback=self._callback,
            errback=self._errback,
        )
        item = dict(requests=req)
        new_item = yield self.pipe.process_item(item, self.spider)
        self.assertEqual(new_item["results"], [(True, rsp)])
        self.assertEqual(
            self.pipe._mockcalled,
            [
                "get_media_requests",
                "media_to_download",
                "media_downloaded",
                "request_callback",
                "item_completed",
            ],
        )

    @inlineCallbacks
    def test_result_failure(self):
        self.pipe.LOG_FAILED_RESULTS = False
        fail = Failure(Exception())
        req = Request(
            "http://url1",
            meta=dict(response=fail),
            callback=self._callback,
            errback=self._errback,
        )
        item = dict(requests=req)
        new_item = yield self.pipe.process_item(item, self.spider)
        self.assertEqual(new_item["results"], [(False, fail)])
        self.assertEqual(
            self.pipe._mockcalled,
            [
                "get_media_requests",
                "media_to_download",
                "media_failed",
                "request_errback",
                "item_completed",
            ],
        )

    @inlineCallbacks
    def test_mix_of_success_and_failure(self):
        self.pipe.LOG_FAILED_RESULTS = False
        rsp1 = Response("http://url1")
        req1 = Request("http://url1", meta=dict(response=rsp1))
        fail = Failure(Exception())
        req2 = Request("http://url2", meta=dict(response=fail))
        item = dict(requests=[req1, req2])
        new_item = yield self.pipe.process_item(item, self.spider)
        self.assertEqual(new_item["results"], [(True, rsp1), (False, fail)])
        m = self.pipe._mockcalled
        # only once
        self.assertEqual(m[0], "get_media_requests")  # first hook called
        self.assertEqual(m.count("get_media_requests"), 1)
        self.assertEqual(m.count("item_completed"), 1)
        self.assertEqual(m[-1], "item_completed")  # last hook called
        # twice, one per request
        self.assertEqual(m.count("media_to_download"), 2)
        # one to handle success and other for failure
        self.assertEqual(m.count("media_downloaded"), 1)
        self.assertEqual(m.count("media_failed"), 1)

    @inlineCallbacks
    def test_get_media_requests(self):
        # returns single Request (without callback)
        req = Request("http://url")
        item = dict(requests=req)  # pass a single item
        new_item = yield self.pipe.process_item(item, self.spider)
        assert new_item is item
        self.assertIn(self.fingerprint(req), self.info.downloaded)

        # returns iterable of Requests
        req1 = Request("http://url1")
        req2 = Request("http://url2")
        item = dict(requests=iter([req1, req2]))
        new_item = yield self.pipe.process_item(item, self.spider)
        assert new_item is item
        assert self.fingerprint(req1) in self.info.downloaded
        assert self.fingerprint(req2) in self.info.downloaded

    @inlineCallbacks
    def test_results_are_cached_across_multiple_items(self):
        rsp1 = Response("http://url1")
        req1 = Request("http://url1", meta=dict(response=rsp1))
        item = dict(requests=req1)
        new_item = yield self.pipe.process_item(item, self.spider)
        self.assertTrue(new_item is item)
        self.assertEqual(new_item["results"], [(True, rsp1)])

        # rsp2 is ignored, rsp1 must be in results because request fingerprints are the same
        req2 = Request(
            req1.url, meta=dict(response=Response("http://donot.download.me"))
        )
        item = dict(requests=req2)
        new_item = yield self.pipe.process_item(item, self.spider)
        self.assertTrue(new_item is item)
        self.assertEqual(self.fingerprint(req1), self.fingerprint(req2))
        self.assertEqual(new_item["results"], [(True, rsp1)])

    @inlineCallbacks
    def test_results_are_cached_for_requests_of_single_item(self):
        rsp1 = Response("http://url1")
        req1 = Request("http://url1", meta=dict(response=rsp1))
        req2 = Request(
            req1.url, meta=dict(response=Response("http://donot.download.me"))
        )
        item = dict(requests=[req1, req2])
        new_item = yield self.pipe.process_item(item, self.spider)
        self.assertTrue(new_item is item)
        self.assertEqual(new_item["results"], [(True, rsp1), (True, rsp1)])

    @inlineCallbacks
    def test_wait_if_request_is_downloading(self):
        def _check_downloading(response):
            fp = self.fingerprint(req1)
            self.assertTrue(fp in self.info.downloading)
            self.assertTrue(fp in self.info.waiting)
            self.assertTrue(fp not in self.info.downloaded)
            self.assertEqual(len(self.info.waiting[fp]), 2)
            return response

        rsp1 = Response("http://url")

        def rsp1_func():
            dfd = Deferred().addCallback(_check_downloading)
            reactor.callLater(0.1, dfd.callback, rsp1)
            return dfd

        def rsp2_func():
            self.fail("it must cache rsp1 result and must not try to redownload")

        req1 = Request("http://url", meta=dict(response=rsp1_func))
        req2 = Request(req1.url, meta=dict(response=rsp2_func))
        item = dict(requests=[req1, req2])
        new_item = yield self.pipe.process_item(item, self.spider)
        self.assertEqual(new_item["results"], [(True, rsp1), (True, rsp1)])

    @inlineCallbacks
    def test_use_media_to_download_result(self):
        req = Request("http://url", meta=dict(result="ITSME", response=self.fail))
        item = dict(requests=req)
        new_item = yield self.pipe.process_item(item, self.spider)
        self.assertEqual(new_item["results"], [(True, "ITSME")])
        self.assertEqual(
            self.pipe._mockcalled,
            ["get_media_requests", "media_to_download", "item_completed"],
        )


class MockedMediaPipelineDeprecatedMethods(ImagesPipeline):
    def __init__(self, *args, **kwargs):
        super().__init__(*args, **kwargs)
        self._mockcalled = []

    def get_media_requests(self, item, info):
        item_url = item["image_urls"][0]
        output_img = io.BytesIO()
        img = Image.new("RGB", (60, 30), color="red")
        img.save(output_img, format="JPEG")
        return Request(
            item_url,
            meta={
                "response": Response(item_url, status=200, body=output_img.getvalue())
            },
        )

    def inc_stats(self, *args, **kwargs):
        return True

    def media_to_download(self, request, info):
        self._mockcalled.append("media_to_download")
        return super().media_to_download(request, info)

    def media_downloaded(self, response, request, info):
        self._mockcalled.append("media_downloaded")
        return super().media_downloaded(response, request, info)

    def file_downloaded(self, response, request, info):
        self._mockcalled.append("file_downloaded")
        return super().file_downloaded(response, request, info)

    def file_path(self, request, response=None, info=None):
        self._mockcalled.append("file_path")
        return super().file_path(request, response, info)

    def thumb_path(self, request, thumb_id, response=None, info=None):
        self._mockcalled.append("thumb_path")
        return super().thumb_path(request, thumb_id, response, info)

    def get_images(self, response, request, info):
        self._mockcalled.append("get_images")
        return super().get_images(response, request, info)

    def image_downloaded(self, response, request, info):
        self._mockcalled.append("image_downloaded")
        return super().image_downloaded(response, request, info)


class MediaPipelineDeprecatedMethodsTestCase(unittest.TestCase):
    skip = skip_pillow

    def setUp(self):
        settings_dict = {
            "IMAGES_STORE": "store-uri",
            "IMAGES_THUMBS": {"small": (50, 50)},
        }
        crawler = get_crawler(spidercls=None, settings_dict=settings_dict)
        self.pipe = MockedMediaPipelineDeprecatedMethods.from_crawler(crawler)
        self.pipe.download_func = _mocked_download_func
        self.pipe.open_spider(None)
        self.item = dict(image_urls=["http://picsum.photos/id/1014/200/300"], images=[])

    def _assert_method_called_with_warnings(self, method, message, warnings):
        self.assertIn(method, self.pipe._mockcalled)
        warningShown = False
        for warning in warnings:
            if (
                warning["message"] == message
                and warning["category"] == ScrapyDeprecationWarning
            ):
                warningShown = True
        self.assertTrue(warningShown)

    @inlineCallbacks
    def test_media_to_download_called(self):
        yield self.pipe.process_item(self.item, None)
        warnings = self.flushWarnings([MediaPipeline._compatible])
        message = (
            "media_to_download(self, request, info) is deprecated, "
            "please use media_to_download(self, request, info, *, item=None)"
        )
        self._assert_method_called_with_warnings("media_to_download", message, warnings)

    @inlineCallbacks
    def test_media_downloaded_called(self):
        yield self.pipe.process_item(self.item, None)
        warnings = self.flushWarnings([MediaPipeline._compatible])
        message = (
            "media_downloaded(self, response, request, info) is deprecated, "
            "please use media_downloaded(self, response, request, info, *, item=None)"
        )
        self._assert_method_called_with_warnings("media_downloaded", message, warnings)

    @inlineCallbacks
    def test_file_downloaded_called(self):
        yield self.pipe.process_item(self.item, None)
        warnings = self.flushWarnings([MediaPipeline._compatible])
        message = (
            "file_downloaded(self, response, request, info) is deprecated, "
            "please use file_downloaded(self, response, request, info, *, item=None)"
        )
        self._assert_method_called_with_warnings("file_downloaded", message, warnings)

    @inlineCallbacks
    def test_file_path_called(self):
        yield self.pipe.process_item(self.item, None)
        warnings = self.flushWarnings([MediaPipeline._compatible])
        message = (
            "file_path(self, request, response=None, info=None) is deprecated, "
            "please use file_path(self, request, response=None, info=None, *, item=None)"
        )
        self._assert_method_called_with_warnings("file_path", message, warnings)

    @inlineCallbacks
    def test_thumb_path_called(self):
        yield self.pipe.process_item(self.item, None)
        warnings = self.flushWarnings([MediaPipeline._compatible])
        message = (
            "thumb_path(self, request, thumb_id, response=None, info=None) is deprecated, "
            "please use thumb_path(self, request, thumb_id, response=None, info=None, *, item=None)"
        )
        self._assert_method_called_with_warnings("thumb_path", message, warnings)

    @inlineCallbacks
    def test_get_images_called(self):
        yield self.pipe.process_item(self.item, None)
        warnings = self.flushWarnings([MediaPipeline._compatible])
        message = (
            "get_images(self, response, request, info) is deprecated, "
            "please use get_images(self, response, request, info, *, item=None)"
        )
        self._assert_method_called_with_warnings("get_images", message, warnings)

    @inlineCallbacks
    def test_image_downloaded_called(self):
        yield self.pipe.process_item(self.item, None)
        warnings = self.flushWarnings([MediaPipeline._compatible])
        message = (
            "image_downloaded(self, response, request, info) is deprecated, "
            "please use image_downloaded(self, response, request, info, *, item=None)"
        )
        self._assert_method_called_with_warnings("image_downloaded", message, warnings)


class MediaPipelineAllowRedirectSettingsTestCase(unittest.TestCase):
    def _assert_request_no3xx(self, pipeline_class, settings):
        pipe = pipeline_class(settings=Settings(settings))
        request = Request("http://url")
        pipe._modify_media_request(request)

        self.assertIn("handle_httpstatus_list", request.meta)
        for status, check in [
            (200, True),
            # These are the status codes we want
            # the downloader to handle itself
            (301, False),
            (302, False),
            (302, False),
            (307, False),
            (308, False),
            # we still want to get 4xx and 5xx
            (400, True),
            (404, True),
            (500, True),
        ]:
            if check:
                self.assertIn(status, request.meta["handle_httpstatus_list"])
            else:
                self.assertNotIn(status, request.meta["handle_httpstatus_list"])

    def test_standard_setting(self):
        self._assert_request_no3xx(MediaPipeline, {"MEDIA_ALLOW_REDIRECTS": True})

    def test_subclass_standard_setting(self):
        class UserDefinedPipeline(MediaPipeline):
            pass

        self._assert_request_no3xx(UserDefinedPipeline, {"MEDIA_ALLOW_REDIRECTS": True})

    def test_subclass_specific_setting(self):
        class UserDefinedPipeline(MediaPipeline):
            pass

        self._assert_request_no3xx(
            UserDefinedPipeline, {"USERDEFINEDPIPELINE_MEDIA_ALLOW_REDIRECTS": True}
        )<|MERGE_RESOLUTION|>--- conflicted
+++ resolved
@@ -32,12 +32,8 @@
 
 
 def _mocked_download_func(request, info):
-<<<<<<< HEAD
     assert request.callback is NO_CALLBACK
-    response = request.meta.get('response')
-=======
     response = request.meta.get("response")
->>>>>>> bde837e5
     return response() if callable(response) else response
 
 

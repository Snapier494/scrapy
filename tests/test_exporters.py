--- conflicted
+++ resolved
@@ -1,16 +1,10 @@
-<<<<<<< HEAD
-# -*- coding:utf-8 -*-
-
-from __future__ import absolute_import
-from collections import OrderedDict
-=======
->>>>>>> 64cd4546
 import re
 import json
 import marshal
 import pickle
 import tempfile
 import unittest
+from collections import OrderedDict
 from io import BytesIO
 from datetime import datetime
 

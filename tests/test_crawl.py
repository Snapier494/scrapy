--- conflicted
+++ resolved
@@ -21,22 +21,15 @@
 from tests.mockserver import MockServer
 from tests.spiders import (
     AsyncDefAsyncioReqsReturnSpider,
-<<<<<<< HEAD
-=======
     AsyncDefAsyncioReturnSingleElementSpider,
->>>>>>> 80a60b59
     AsyncDefAsyncioReturnSpider,
     AsyncDefAsyncioSpider,
     AsyncDefSpider,
     BrokenStartRequestsSpider,
-<<<<<<< HEAD
-    CrawlSpiderWithErrback,
-    CrawlSpiderWithParseMethod,
-=======
     BytesReceivedCallbackSpider,
     BytesReceivedErrbackSpider,
     CrawlSpiderWithErrback,
->>>>>>> 80a60b59
+    CrawlSpiderWithParseMethod,
     DelaySpider,
     DuplicateStartRequestsSpider,
     FollowAllSpider,

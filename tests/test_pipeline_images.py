import dataclasses
import hashlib
import io
import random
import warnings
from shutil import rmtree
from tempfile import mkdtemp
from unittest.mock import patch

import attr
from itemadapter import ItemAdapter
from twisted.trial import unittest

from scrapy.exceptions import ScrapyDeprecationWarning
from scrapy.http import Request, Response
from scrapy.item import Field, Item
from scrapy.pipelines.images import ImageException, ImagesPipeline, NoimagesDrop
from scrapy.settings import Settings
from scrapy.utils.python import to_bytes


try:
    from PIL import Image
except ImportError:
    skip_pillow = (
        "Missing Python Imaging Library, install https://pypi.python.org/pypi/Pillow"
    )
else:
    encoders = {"jpeg_encoder", "jpeg_decoder"}
    if not encoders.issubset(set(Image.core.__dict__)):
        skip_pillow = "Missing JPEG encoders"
    else:
        skip_pillow = None


<<<<<<< HEAD
=======
def _mocked_download_func(request, info):
    response = request.meta.get("response")
    return response() if callable(response) else response


>>>>>>> bde837e5
class ImagesPipelineTestCase(unittest.TestCase):

    skip = skip_pillow

    def setUp(self):
        self.tempdir = mkdtemp()
<<<<<<< HEAD
        self.pipeline = ImagesPipeline(self.tempdir)
=======
        self.pipeline = ImagesPipeline(
            self.tempdir, download_func=_mocked_download_func
        )
>>>>>>> bde837e5

    def tearDown(self):
        rmtree(self.tempdir)

    def test_file_path(self):
        file_path = self.pipeline.file_path
        self.assertEqual(
            file_path(Request("https://dev.mydeco.com/mydeco.gif")),
            "full/3fd165099d8e71b8a48b2683946e64dbfad8b52d.jpg",
        )
        self.assertEqual(
            file_path(
                Request(
                    "http://www.maddiebrown.co.uk///catalogue-items//image_54642_12175_95307.jpg"
                )
            ),
            "full/0ffcd85d563bca45e2f90becd0ca737bc58a00b2.jpg",
        )
        self.assertEqual(
            file_path(
                Request("https://dev.mydeco.com/two/dirs/with%20spaces%2Bsigns.gif")
            ),
            "full/b250e3a74fff2e4703e310048a5b13eba79379d2.jpg",
        )
        self.assertEqual(
            file_path(
                Request(
                    "http://www.dfsonline.co.uk/get_prod_image.php?img=status_0907_mdm.jpg"
                )
            ),
            "full/4507be485f38b0da8a0be9eb2e1dfab8a19223f2.jpg",
        )
        self.assertEqual(
            file_path(Request("http://www.dorma.co.uk/images/product_details/2532/")),
            "full/97ee6f8a46cbbb418ea91502fd24176865cf39b2.jpg",
        )
        self.assertEqual(
            file_path(Request("http://www.dorma.co.uk/images/product_details/2532")),
            "full/244e0dd7d96a3b7b01f54eded250c9e272577aa1.jpg",
        )
        self.assertEqual(
            file_path(
                Request("http://www.dorma.co.uk/images/product_details/2532"),
                response=Response("http://www.dorma.co.uk/images/product_details/2532"),
                info=object(),
            ),
            "full/244e0dd7d96a3b7b01f54eded250c9e272577aa1.jpg",
        )

    def test_thumbnail_name(self):
        thumb_path = self.pipeline.thumb_path
        name = "50"
        self.assertEqual(
            thumb_path(Request("file:///tmp/foo.jpg"), name),
            "thumbs/50/38a86208c36e59d4404db9e37ce04be863ef0335.jpg",
        )
        self.assertEqual(
            thumb_path(Request("file://foo.png"), name),
            "thumbs/50/e55b765eba0ec7348e50a1df496040449071b96a.jpg",
        )
        self.assertEqual(
            thumb_path(Request("file:///tmp/foo"), name),
            "thumbs/50/0329ad83ebb8e93ea7c7906d46e9ed55f7349a50.jpg",
        )
        self.assertEqual(
            thumb_path(Request("file:///tmp/some.name/foo"), name),
            "thumbs/50/850233df65a5b83361798f532f1fc549cd13cbe9.jpg",
        )
        self.assertEqual(
            thumb_path(
                Request("file:///tmp/some.name/foo"),
                name,
                response=Response("file:///tmp/some.name/foo"),
                info=object(),
            ),
            "thumbs/50/850233df65a5b83361798f532f1fc549cd13cbe9.jpg",
        )

    def test_thumbnail_name_from_item(self):
        """
        Custom thumbnail name based on item data, overriding default implementation
        """

        class CustomImagesPipeline(ImagesPipeline):
            def thumb_path(
                self, request, thumb_id, response=None, info=None, item=None
            ):
                return f"thumb/{thumb_id}/{item.get('path')}"

        thumb_path = CustomImagesPipeline.from_settings(
            Settings({"IMAGES_STORE": self.tempdir})
        ).thumb_path
        item = dict(path="path-to-store-file")
        request = Request("http://example.com")
        self.assertEqual(
            thumb_path(request, "small", item=item), "thumb/small/path-to-store-file"
        )

    def test_get_images_exception(self):
        self.pipeline.min_width = 100
        self.pipeline.min_height = 100

        _, buf1 = _create_image("JPEG", "RGB", (50, 50), (0, 0, 0))
        _, buf2 = _create_image("JPEG", "RGB", (150, 50), (0, 0, 0))
        _, buf3 = _create_image("JPEG", "RGB", (50, 150), (0, 0, 0))

        resp1 = Response(url="https://dev.mydeco.com/mydeco.gif", body=buf1.getvalue())
        resp2 = Response(url="https://dev.mydeco.com/mydeco.gif", body=buf2.getvalue())
        resp3 = Response(url="https://dev.mydeco.com/mydeco.gif", body=buf3.getvalue())
        req = Request(url="https://dev.mydeco.com/mydeco.gif")

        with self.assertRaises(ImageException):
            next(self.pipeline.get_images(response=resp1, request=req, info=object()))
        with self.assertRaises(ImageException):
            next(self.pipeline.get_images(response=resp2, request=req, info=object()))
        with self.assertRaises(ImageException):
            next(self.pipeline.get_images(response=resp3, request=req, info=object()))

    def test_get_images_new(self):
        self.pipeline.min_width = 0
        self.pipeline.min_height = 0
        self.pipeline.thumbs = {"small": (20, 20)}

        orig_im, buf = _create_image("JPEG", "RGB", (50, 50), (0, 0, 0))
        orig_thumb, orig_thumb_buf = _create_image("JPEG", "RGB", (20, 20), (0, 0, 0))
        resp = Response(url="https://dev.mydeco.com/mydeco.gif", body=buf.getvalue())
        req = Request(url="https://dev.mydeco.com/mydeco.gif")

        get_images_gen = self.pipeline.get_images(
            response=resp, request=req, info=object()
        )

        path, new_im, new_buf = next(get_images_gen)
        self.assertEqual(path, "full/3fd165099d8e71b8a48b2683946e64dbfad8b52d.jpg")
        self.assertEqual(orig_im, new_im)
        self.assertEqual(buf.getvalue(), new_buf.getvalue())

        thumb_path, thumb_img, thumb_buf = next(get_images_gen)
        self.assertEqual(
            thumb_path, "thumbs/small/3fd165099d8e71b8a48b2683946e64dbfad8b52d.jpg"
        )
        self.assertEqual(thumb_img, thumb_img)
        self.assertEqual(orig_thumb_buf.getvalue(), thumb_buf.getvalue())

    def test_get_images_old(self):
        self.pipeline.thumbs = {"small": (20, 20)}
        orig_im, buf = _create_image("JPEG", "RGB", (50, 50), (0, 0, 0))
        resp = Response(url="https://dev.mydeco.com/mydeco.gif", body=buf.getvalue())
        req = Request(url="https://dev.mydeco.com/mydeco.gif")

        def overridden_convert_image(image, size=None):
            im, buf = _create_image("JPEG", "RGB", (50, 50), (0, 0, 0))
            return im, buf

        with patch.object(self.pipeline, "convert_image", overridden_convert_image):
            with warnings.catch_warnings(record=True) as w:
                warnings.simplefilter("always")
                get_images_gen = self.pipeline.get_images(
                    response=resp, request=req, info=object()
                )
                path, new_im, new_buf = next(get_images_gen)
                self.assertEqual(
                    path, "full/3fd165099d8e71b8a48b2683946e64dbfad8b52d.jpg"
                )
                self.assertEqual(orig_im.mode, new_im.mode)
                self.assertEqual(orig_im.getcolors(), new_im.getcolors())
                self.assertEqual(buf.getvalue(), new_buf.getvalue())

                thumb_path, thumb_img, thumb_buf = next(get_images_gen)
                self.assertEqual(
                    thumb_path,
                    "thumbs/small/3fd165099d8e71b8a48b2683946e64dbfad8b52d.jpg",
                )
                self.assertEqual(orig_im.mode, thumb_img.mode)
                self.assertEqual(orig_im.getcolors(), thumb_img.getcolors())
                self.assertEqual(buf.getvalue(), thumb_buf.getvalue())

                expected_warning_msg = (
                    ".convert_image() method overridden in a deprecated way, "
                    "overridden method does not accept response_body argument."
                )
                self.assertEqual(
                    len(
                        [
                            warning
                            for warning in w
                            if expected_warning_msg in str(warning.message)
                        ]
                    ),
                    1,
                )

    def test_convert_image_old(self):
        # tests for old API
        with warnings.catch_warnings(record=True) as w:
            warnings.simplefilter("always")
            SIZE = (100, 100)
            # straight forward case: RGB and JPEG
            COLOUR = (0, 127, 255)
            im, _ = _create_image("JPEG", "RGB", SIZE, COLOUR)
            converted, _ = self.pipeline.convert_image(im)
            self.assertEqual(converted.mode, "RGB")
            self.assertEqual(converted.getcolors(), [(10000, COLOUR)])

            # check that thumbnail keep image ratio
            thumbnail, _ = self.pipeline.convert_image(converted, size=(10, 25))
            self.assertEqual(thumbnail.mode, "RGB")
            self.assertEqual(thumbnail.size, (10, 10))

            # transparency case: RGBA and PNG
            COLOUR = (0, 127, 255, 50)
            im, _ = _create_image("PNG", "RGBA", SIZE, COLOUR)
            converted, _ = self.pipeline.convert_image(im)
            self.assertEqual(converted.mode, "RGB")
            self.assertEqual(converted.getcolors(), [(10000, (205, 230, 255))])

            # transparency case with palette: P and PNG
            COLOUR = (0, 127, 255, 50)
            im, _ = _create_image("PNG", "RGBA", SIZE, COLOUR)
            im = im.convert("P")
            converted, _ = self.pipeline.convert_image(im)
            self.assertEqual(converted.mode, "RGB")
            self.assertEqual(converted.getcolors(), [(10000, (205, 230, 255))])

            # ensure that we received deprecation warnings
            expected_warning_msg = ".convert_image() method called in a deprecated way"
            self.assertTrue(
                len(
                    [
                        warning
                        for warning in w
                        if expected_warning_msg in str(warning.message)
                    ]
                )
                == 4
            )

    def test_convert_image_new(self):
        # tests for new API
        SIZE = (100, 100)
        # straight forward case: RGB and JPEG
        COLOUR = (0, 127, 255)
        im, buf = _create_image("JPEG", "RGB", SIZE, COLOUR)
        converted, converted_buf = self.pipeline.convert_image(im, response_body=buf)
        self.assertEqual(converted.mode, "RGB")
        self.assertEqual(converted.getcolors(), [(10000, COLOUR)])
        # check that we don't convert JPEGs again
        self.assertEqual(converted_buf, buf)

        # check that thumbnail keep image ratio
        thumbnail, _ = self.pipeline.convert_image(
            converted, size=(10, 25), response_body=converted_buf
        )
        self.assertEqual(thumbnail.mode, "RGB")
        self.assertEqual(thumbnail.size, (10, 10))

        # transparency case: RGBA and PNG
        COLOUR = (0, 127, 255, 50)
        im, buf = _create_image("PNG", "RGBA", SIZE, COLOUR)
        converted, _ = self.pipeline.convert_image(im, response_body=buf)
        self.assertEqual(converted.mode, "RGB")
        self.assertEqual(converted.getcolors(), [(10000, (205, 230, 255))])

        # transparency case with palette: P and PNG
        COLOUR = (0, 127, 255, 50)
        im, buf = _create_image("PNG", "RGBA", SIZE, COLOUR)
        im = im.convert("P")
        converted, _ = self.pipeline.convert_image(im, response_body=buf)
        self.assertEqual(converted.mode, "RGB")
        self.assertEqual(converted.getcolors(), [(10000, (205, 230, 255))])


class DeprecatedImagesPipeline(ImagesPipeline):
    def file_key(self, url):
        return self.image_key(url)

    def image_key(self, url):
        image_guid = hashlib.sha1(to_bytes(url)).hexdigest()
        return f"empty/{image_guid}.jpg"

    def thumb_key(self, url, thumb_id):
        thumb_guid = hashlib.sha1(to_bytes(url)).hexdigest()
        return f"thumbsup/{thumb_id}/{thumb_guid}.jpg"


class ImagesPipelineTestCaseFieldsMixin:

    skip = skip_pillow

    def test_item_fields_default(self):
        url = "http://www.example.com/images/1.jpg"
        item = self.item_class(name="item1", image_urls=[url])
        pipeline = ImagesPipeline.from_settings(
            Settings({"IMAGES_STORE": "s3://example/images/"})
        )
        requests = list(pipeline.get_media_requests(item, None))
        self.assertEqual(requests[0].url, url)
        results = [(True, {"url": url})]
        item = pipeline.item_completed(results, item, None)
        images = ItemAdapter(item).get("images")
        self.assertEqual(images, [results[0][1]])
        self.assertIsInstance(item, self.item_class)

    def test_item_fields_override_settings(self):
        url = "http://www.example.com/images/1.jpg"
        item = self.item_class(name="item1", custom_image_urls=[url])
        pipeline = ImagesPipeline.from_settings(
            Settings(
                {
                    "IMAGES_STORE": "s3://example/images/",
                    "IMAGES_URLS_FIELD": "custom_image_urls",
                    "IMAGES_RESULT_FIELD": "custom_images",
                }
            )
        )
        requests = list(pipeline.get_media_requests(item, None))
        self.assertEqual(requests[0].url, url)
        results = [(True, {"url": url})]
        item = pipeline.item_completed(results, item, None)
        custom_images = ItemAdapter(item).get("custom_images")
        self.assertEqual(custom_images, [results[0][1]])
        self.assertIsInstance(item, self.item_class)


class ImagesPipelineTestCaseFieldsDict(
    ImagesPipelineTestCaseFieldsMixin, unittest.TestCase
):
    item_class = dict


class ImagesPipelineTestItem(Item):
    name = Field()
    # default fields
    image_urls = Field()
    images = Field()
    # overridden fields
    custom_image_urls = Field()
    custom_images = Field()


class ImagesPipelineTestCaseFieldsItem(
    ImagesPipelineTestCaseFieldsMixin, unittest.TestCase
):
    item_class = ImagesPipelineTestItem


@dataclasses.dataclass
class ImagesPipelineTestDataClass:
    name: str
    # default fields
    image_urls: list = dataclasses.field(default_factory=list)
    images: list = dataclasses.field(default_factory=list)
    # overridden fields
    custom_image_urls: list = dataclasses.field(default_factory=list)
    custom_images: list = dataclasses.field(default_factory=list)


class ImagesPipelineTestCaseFieldsDataClass(
    ImagesPipelineTestCaseFieldsMixin, unittest.TestCase
):
    item_class = ImagesPipelineTestDataClass


@attr.s
class ImagesPipelineTestAttrsItem:
    name = attr.ib(default="")
    # default fields
    image_urls = attr.ib(default=lambda: [])
    images = attr.ib(default=lambda: [])
    # overridden fields
    custom_image_urls = attr.ib(default=lambda: [])
    custom_images = attr.ib(default=lambda: [])


class ImagesPipelineTestCaseFieldsAttrsItem(
    ImagesPipelineTestCaseFieldsMixin, unittest.TestCase
):
    item_class = ImagesPipelineTestAttrsItem


class ImagesPipelineTestCaseCustomSettings(unittest.TestCase):

    skip = skip_pillow

    img_cls_attribute_names = [
        # Pipeline attribute names with corresponding setting names.
        ("EXPIRES", "IMAGES_EXPIRES"),
        ("MIN_WIDTH", "IMAGES_MIN_WIDTH"),
        ("MIN_HEIGHT", "IMAGES_MIN_HEIGHT"),
        ("IMAGES_URLS_FIELD", "IMAGES_URLS_FIELD"),
        ("IMAGES_RESULT_FIELD", "IMAGES_RESULT_FIELD"),
        ("THUMBS", "IMAGES_THUMBS"),
    ]

    # This should match what is defined in ImagesPipeline.
    default_pipeline_settings = dict(
        MIN_WIDTH=0,
        MIN_HEIGHT=0,
        EXPIRES=90,
        THUMBS={},
        IMAGES_URLS_FIELD="image_urls",
        IMAGES_RESULT_FIELD="images",
    )

    def setUp(self):
        self.tempdir = mkdtemp()

    def tearDown(self):
        rmtree(self.tempdir)

    def _generate_fake_settings(self, prefix=None):
        """
        :param prefix: string for setting keys
        :return: dictionary of image pipeline settings
        """

        def random_string():
            return "".join([chr(random.randint(97, 123)) for _ in range(10)])

        settings = {
            "IMAGES_EXPIRES": random.randint(100, 1000),
            "IMAGES_STORE": self.tempdir,
            "IMAGES_RESULT_FIELD": random_string(),
            "IMAGES_URLS_FIELD": random_string(),
            "IMAGES_MIN_WIDTH": random.randint(1, 1000),
            "IMAGES_MIN_HEIGHT": random.randint(1, 1000),
            "IMAGES_THUMBS": {
                "small": (random.randint(1, 1000), random.randint(1, 1000)),
                "big": (random.randint(1, 1000), random.randint(1, 1000)),
            },
        }
        if not prefix:
            return settings

        return {
            prefix.upper() + "_" + k if k != "IMAGES_STORE" else k: v
            for k, v in settings.items()
        }

    def _generate_fake_pipeline_subclass(self):
        """
        :return: ImagePipeline class will all uppercase attributes set.
        """

        class UserDefinedImagePipeline(ImagesPipeline):
            # Values should be in different range than fake_settings.
            MIN_WIDTH = random.randint(1000, 2000)
            MIN_HEIGHT = random.randint(1000, 2000)
            THUMBS = {
                "small": (random.randint(1000, 2000), random.randint(1000, 2000)),
                "big": (random.randint(1000, 2000), random.randint(1000, 2000)),
            }
            EXPIRES = random.randint(1000, 2000)
            IMAGES_URLS_FIELD = "field_one"
            IMAGES_RESULT_FIELD = "field_two"

        return UserDefinedImagePipeline

    def test_different_settings_for_different_instances(self):
        """
        If there are two instances of ImagesPipeline class with different settings, they should
        have different settings.
        """
        custom_settings = self._generate_fake_settings()
        default_settings = Settings()
        default_sts_pipe = ImagesPipeline(self.tempdir, settings=default_settings)
        user_sts_pipe = ImagesPipeline.from_settings(Settings(custom_settings))
        for pipe_attr, settings_attr in self.img_cls_attribute_names:
            expected_default_value = self.default_pipeline_settings.get(pipe_attr)
            custom_value = custom_settings.get(settings_attr)
            self.assertNotEqual(expected_default_value, custom_value)
            self.assertEqual(
                getattr(default_sts_pipe, pipe_attr.lower()), expected_default_value
            )
            self.assertEqual(getattr(user_sts_pipe, pipe_attr.lower()), custom_value)

    def test_subclass_attrs_preserved_default_settings(self):
        """
        If image settings are not defined at all subclass of ImagePipeline takes values
        from class attributes.
        """
        pipeline_cls = self._generate_fake_pipeline_subclass()
        pipeline = pipeline_cls.from_settings(Settings({"IMAGES_STORE": self.tempdir}))
        for pipe_attr, settings_attr in self.img_cls_attribute_names:
            # Instance attribute (lowercase) must be equal to class attribute (uppercase).
            attr_value = getattr(pipeline, pipe_attr.lower())
            self.assertNotEqual(attr_value, self.default_pipeline_settings[pipe_attr])
            self.assertEqual(attr_value, getattr(pipeline, pipe_attr))

    def test_subclass_attrs_preserved_custom_settings(self):
        """
        If image settings are defined but they are not defined for subclass default
        values taken from settings should be preserved.
        """
        pipeline_cls = self._generate_fake_pipeline_subclass()
        settings = self._generate_fake_settings()
        pipeline = pipeline_cls.from_settings(Settings(settings))
        for pipe_attr, settings_attr in self.img_cls_attribute_names:
            # Instance attribute (lowercase) must be equal to
            # value defined in settings.
            value = getattr(pipeline, pipe_attr.lower())
            self.assertNotEqual(value, self.default_pipeline_settings[pipe_attr])
            setings_value = settings.get(settings_attr)
            self.assertEqual(value, setings_value)

    def test_no_custom_settings_for_subclasses(self):
        """
        If there are no settings for subclass and no subclass attributes, pipeline should use
        attributes of base class.
        """

        class UserDefinedImagePipeline(ImagesPipeline):
            pass

        user_pipeline = UserDefinedImagePipeline.from_settings(
            Settings({"IMAGES_STORE": self.tempdir})
        )
        for pipe_attr, settings_attr in self.img_cls_attribute_names:
            # Values from settings for custom pipeline should be set on pipeline instance.
            custom_value = self.default_pipeline_settings.get(pipe_attr.upper())
            self.assertEqual(getattr(user_pipeline, pipe_attr.lower()), custom_value)

    def test_custom_settings_for_subclasses(self):
        """
        If there are custom settings for subclass and NO class attributes, pipeline should use custom
        settings.
        """

        class UserDefinedImagePipeline(ImagesPipeline):
            pass

        prefix = UserDefinedImagePipeline.__name__.upper()
        settings = self._generate_fake_settings(prefix=prefix)
        user_pipeline = UserDefinedImagePipeline.from_settings(Settings(settings))
        for pipe_attr, settings_attr in self.img_cls_attribute_names:
            # Values from settings for custom pipeline should be set on pipeline instance.
            custom_value = settings.get(prefix + "_" + settings_attr)
            self.assertNotEqual(custom_value, self.default_pipeline_settings[pipe_attr])
            self.assertEqual(getattr(user_pipeline, pipe_attr.lower()), custom_value)

    def test_custom_settings_and_class_attrs_for_subclasses(self):
        """
        If there are custom settings for subclass AND class attributes
        setting keys are preferred and override attributes.
        """
        pipeline_cls = self._generate_fake_pipeline_subclass()
        prefix = pipeline_cls.__name__.upper()
        settings = self._generate_fake_settings(prefix=prefix)
        user_pipeline = pipeline_cls.from_settings(Settings(settings))
        for pipe_attr, settings_attr in self.img_cls_attribute_names:
            custom_value = settings.get(prefix + "_" + settings_attr)
            self.assertNotEqual(custom_value, self.default_pipeline_settings[pipe_attr])
            self.assertEqual(getattr(user_pipeline, pipe_attr.lower()), custom_value)

    def test_cls_attrs_with_DEFAULT_prefix(self):
        class UserDefinedImagePipeline(ImagesPipeline):
            DEFAULT_IMAGES_URLS_FIELD = "something"
            DEFAULT_IMAGES_RESULT_FIELD = "something_else"

        pipeline = UserDefinedImagePipeline.from_settings(
            Settings({"IMAGES_STORE": self.tempdir})
        )
        self.assertEqual(pipeline.images_result_field, "something_else")
        self.assertEqual(pipeline.images_urls_field, "something")

    def test_user_defined_subclass_default_key_names(self):
        """Test situation when user defines subclass of ImagePipeline,
        but uses attribute names for default pipeline (without prefixing
        them with pipeline class name).
        """
        settings = self._generate_fake_settings()

        class UserPipe(ImagesPipeline):
            pass

        pipeline_cls = UserPipe.from_settings(Settings(settings))

        for pipe_attr, settings_attr in self.img_cls_attribute_names:
            expected_value = settings.get(settings_attr)
            self.assertEqual(getattr(pipeline_cls, pipe_attr.lower()), expected_value)


class NoimagesDropTestCase(unittest.TestCase):
    def test_deprecation_warning(self):
        arg = str()
        with warnings.catch_warnings(record=True) as w:
            NoimagesDrop(arg)
            self.assertEqual(len(w), 1)
            self.assertEqual(w[0].category, ScrapyDeprecationWarning)
        with warnings.catch_warnings(record=True) as w:

            class SubclassedNoimagesDrop(NoimagesDrop):
                pass

            SubclassedNoimagesDrop(arg)
            self.assertEqual(len(w), 1)
            self.assertEqual(w[0].category, ScrapyDeprecationWarning)


def _create_image(format, *a, **kw):
    buf = io.BytesIO()
    Image.new(*a, **kw).save(buf, format)
    buf.seek(0)
    return Image.open(buf), buf


if __name__ == "__main__":
    unittest.main()<|MERGE_RESOLUTION|>--- conflicted
+++ resolved
@@ -33,27 +33,13 @@
         skip_pillow = None
 
 
-<<<<<<< HEAD
-=======
-def _mocked_download_func(request, info):
-    response = request.meta.get("response")
-    return response() if callable(response) else response
-
-
->>>>>>> bde837e5
 class ImagesPipelineTestCase(unittest.TestCase):
 
     skip = skip_pillow
 
     def setUp(self):
         self.tempdir = mkdtemp()
-<<<<<<< HEAD
         self.pipeline = ImagesPipeline(self.tempdir)
-=======
-        self.pipeline = ImagesPipeline(
-            self.tempdir, download_func=_mocked_download_func
-        )
->>>>>>> bde837e5
 
     def tearDown(self):
         rmtree(self.tempdir)

language: python
dist: xenial
branches:
  only:
    - master
    - http2  # ToDo: Remove once merged into master
    - /^\d\.\d+$/
    - /^\d\.\d+\.\d+(rc\d+|\.dev\d+)?$/
matrix:
  include:
    - env: TOXENV=security
      python: 3.8
    - env: TOXENV=flake8
      python: 3.8
    - env: TOXENV=pylint
      python: 3.8
    - env: TOXENV=docs
      python: 3.7  # Keep in sync with .readthedocs.yml
    - env: TOXENV=typing
      python: 3.8
<<<<<<< HEAD
  
# ToDo: Remove once merged into master
#    - env: TOXENV=pinned
#      python: 3.5.2
#    - env: TOXENV=asyncio-pinned
#      python: 3.5.2  # We use additional code to support 3.5.3 and earlier
#    - env: TOXENV=pypy3-pinned PYPY_VERSION=3-v5.9.0
#
#    - env: TOXENV=py
#      python: 3.5
#    - env: TOXENV=asyncio
#      python: 3.5  # We use specific code to support >= 3.5.4, < 3.6
#    - env: TOXENV=pypy3 PYPY_VERSION=3.5-v7.0.0
=======

    - env: TOXENV=pinned
      python: 3.6.1
    - env: TOXENV=asyncio-pinned
      python: 3.6.1
    - env: TOXENV=pypy3-pinned PYPY_VERSION=3.6-v7.2.0
>>>>>>> 7f501ac8

    - env: TOXENV=py
      python: 3.6
    - env: TOXENV=pypy3 PYPY_VERSION=3.6-v7.3.1

    - env: TOXENV=py
      python: 3.7

    - env: TOXENV=py PYPI_RELEASE_JOB=true
      python: 3.8
      dist: bionic
    - env: TOXENV=extra-deps
      python: 3.8
      dist: bionic
    - env: TOXENV=asyncio
      python: 3.8
      dist: bionic
install:
  - |
      if [[ ! -z "$PYPY_VERSION" ]]; then
        export PYPY_VERSION="pypy$PYPY_VERSION-linux64"
        wget "https://downloads.python.org/pypy/${PYPY_VERSION}.tar.bz2"
        tar -jxf ${PYPY_VERSION}.tar.bz2
        virtualenv --python="$PYPY_VERSION/bin/pypy3" "$HOME/virtualenvs/$PYPY_VERSION"
        source "$HOME/virtualenvs/$PYPY_VERSION/bin/activate"
      fi
  - pip install -U tox twine wheel codecov

script: tox
after_success:
  - codecov
notifications:
  irc:
    use_notice: true
    skip_join: true
    channels:
    - irc.freenode.org#scrapy
cache:
  directories:
    - $HOME/.cache/pip
deploy:
  provider: pypi
  distributions: "sdist bdist_wheel"
  user: scrapy
  password:
    secure: JaAKcy1AXWXDK3LXdjOtKyaVPCSFoCGCnW15g4f65E/8Fsi9ZzDfmBa4Equs3IQb/vs/if2SVrzJSr7arN7r9Z38Iv1mUXHkFAyA3Ym8mThfABBzzcUWEQhIHrCX0Tdlx9wQkkhs+PZhorlmRS4gg5s6DzPaeA2g8SCgmlRmFfA=
  on:
    tags: true
    repo: scrapy/scrapy
    condition: "$PYPI_RELEASE_JOB == true && $TRAVIS_TAG =~ ^[0-9]+[.][0-9]+[.][0-9]+(rc[0-9]+|[.]dev[0-9]+)?$"<|MERGE_RESOLUTION|>--- conflicted
+++ resolved
@@ -18,28 +18,12 @@
       python: 3.7  # Keep in sync with .readthedocs.yml
     - env: TOXENV=typing
       python: 3.8
-<<<<<<< HEAD
-  
-# ToDo: Remove once merged into master
-#    - env: TOXENV=pinned
-#      python: 3.5.2
-#    - env: TOXENV=asyncio-pinned
-#      python: 3.5.2  # We use additional code to support 3.5.3 and earlier
-#    - env: TOXENV=pypy3-pinned PYPY_VERSION=3-v5.9.0
-#
-#    - env: TOXENV=py
-#      python: 3.5
-#    - env: TOXENV=asyncio
-#      python: 3.5  # We use specific code to support >= 3.5.4, < 3.6
-#    - env: TOXENV=pypy3 PYPY_VERSION=3.5-v7.0.0
-=======
 
     - env: TOXENV=pinned
       python: 3.6.1
     - env: TOXENV=asyncio-pinned
       python: 3.6.1
     - env: TOXENV=pypy3-pinned PYPY_VERSION=3.6-v7.2.0
->>>>>>> 7f501ac8
 
     - env: TOXENV=py
       python: 3.6

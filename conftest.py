from pathlib import Path

import pytest

from scrapy.utils.reactor import install_reactor

from tests.keys import generate_keys


def _py_files(folder):
    return (str(p) for p in Path(folder).rglob('*.py'))


collect_ignore = [
    # not a test, but looks like a test
    "scrapy/utils/testsite.py",
    # contains scripts to be run by tests/test_crawler.py::CrawlerProcessSubprocess
    *_py_files("tests/CrawlerProcess"),
    # contains scripts to be run by tests/test_crawler.py::CrawlerRunnerSubprocess
    *_py_files("tests/CrawlerRunner"),
]

for line in open('tests/ignores.txt'):
    file_path = line.strip()
    if file_path and file_path[0] != '#':
        collect_ignore.append(file_path)


@pytest.fixture()
def chdir(tmpdir):
    """Change to pytest-provided temporary directory"""
    tmpdir.chdir()


def pytest_collection_modifyitems(session, config, items):
    # Avoid executing tests when executing `--flake8` flag (pytest-flake8)
    try:
        from pytest_flake8 import Flake8Item
        if config.getoption('--flake8'):
            items[:] = [item for item in items if isinstance(item, Flake8Item)]
    except ImportError:
        pass


def pytest_addoption(parser):
    parser.addoption(
        "--reactor",
        default="default",
        choices=["default", "asyncio"],
    )


@pytest.fixture(scope='class')
def reactor_pytest(request):
    if not request.cls:
        # doctests
        return
    request.cls.reactor_pytest = request.config.getoption("--reactor")
    return request.cls.reactor_pytest


@pytest.fixture(autouse=True)
def only_asyncio(request, reactor_pytest):
    if request.node.get_closest_marker('only_asyncio') and reactor_pytest != 'asyncio':
        pytest.skip('This test is only run with --reactor=asyncio')


<<<<<<< HEAD
@pytest.fixture(autouse=True)
def only_not_asyncio(request, reactor_pytest):
    if request.node.get_closest_marker('only_not_asyncio') and reactor_pytest == 'asyncio':
        pytest.skip('This test is only run without --reactor=asyncio')
=======
def pytest_configure(config):
    if config.getoption("--reactor") == "asyncio":
        install_reactor("twisted.internet.asyncioreactor.AsyncioSelectorReactor")
>>>>>>> 8ae0dc34


# Generate localhost certificate files, needed by some tests
generate_keys()<|MERGE_RESOLUTION|>--- conflicted
+++ resolved
@@ -65,16 +65,15 @@
         pytest.skip('This test is only run with --reactor=asyncio')
 
 
-<<<<<<< HEAD
 @pytest.fixture(autouse=True)
 def only_not_asyncio(request, reactor_pytest):
     if request.node.get_closest_marker('only_not_asyncio') and reactor_pytest == 'asyncio':
         pytest.skip('This test is only run without --reactor=asyncio')
-=======
+
+
 def pytest_configure(config):
     if config.getoption("--reactor") == "asyncio":
         install_reactor("twisted.internet.asyncioreactor.AsyncioSelectorReactor")
->>>>>>> 8ae0dc34
 
 
 # Generate localhost certificate files, needed by some tests
